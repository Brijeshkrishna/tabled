use crate::util::create_vector;
use tabled::{Alignment, Column, Full, MaxWidth, Modify, Object, Row, Style, Table};

mod util;

#[test]
fn max_width() {
    let data = create_vector::<3, 3>();
    let table = Table::new(&data)
<<<<<<< HEAD
        .with(Style::GITHUB_MARKDOWN)
        .with(Modify::new(Column(1..).not(Row(..1))).with(MaxWidth::truncating(1)))
        .to_string();

    let expected = concat!(
        "| N | column 0 | column 1 | column 2 |\n",
        "|---+----------+----------+----------|\n",
        "| 0 |    0     |    0     |    0     |\n",
        "| 1 |    1     |    1     |    1     |\n",
        "| 2 |    2     |    2     |    2     |\n",
    );

    assert_eq!(table, expected);
}

#[test]
fn max_width_with_suffix() {
    let data = create_vector::<3, 3>();
    let table = Table::new(&data)
        .with(Style::GITHUB_MARKDOWN)
        .with(Modify::new(Column(1..).not(Row(..1))).with(MaxWidth::truncating(2).suffix("...")))
=======
        .with(Style::github_markdown())
        .with(Modify::new(Column(1..).not(Row(..1))).with(MaxWidth::truncating(2, "...")))
>>>>>>> 9b5499e8
        .to_string();

    let expected = concat!(
        "| N | column 0 | column 1 | column 2 |\n",
        "|---+----------+----------+----------|\n",
        "| 0 |  0-...   |  0-...   |  0-...   |\n",
        "| 1 |  1-...   |  1-...   |  1-...   |\n",
        "| 2 |  2-...   |  2-...   |  2-...   |\n",
    );

    assert_eq!(table, expected);
}

#[test]
fn max_width_doesnt_icrease_width_if_it_is_smaller() {
    let data = create_vector::<3, 3>();
    let table = Table::new(&data)
        .with(Style::GITHUB_MARKDOWN)
        .with(Modify::new(Column(1..).not(Row(..1))).with(MaxWidth::truncating(50)))
        .to_string();

    let expected = concat!(
        "| N | column 0 | column 1 | column 2 |\n",
        "|---+----------+----------+----------|\n",
        "| 0 |   0-0    |   0-1    |   0-2    |\n",
        "| 1 |   1-0    |   1-1    |   1-2    |\n",
        "| 2 |   2-0    |   2-1    |   2-2    |\n",
    );

    assert_eq!(table, expected);
}

#[test]
fn max_width_wrapped() {
    let data = create_vector::<3, 3>();
    let table = Table::new(&data)
        .with(Style::github_markdown())
        .with(Modify::new(Column(1..).not(Row(..1))).with(MaxWidth::wrapping(2)))
        .to_string();

    let expected = concat!(
        "| N | column 0 | column 1 | column 2 |\n",
        "|---+----------+----------+----------|\n",
        "| 0 |    0-    |    0-    |    0-    |\n",
        "|   |    0     |    1     |    2     |\n",
        "| 1 |    1-    |    1-    |    1-    |\n",
        "|   |    0     |    1     |    2     |\n",
        "| 2 |    2-    |    2-    |    2-    |\n",
        "|   |    0     |    1     |    2     |\n",
    );

    assert_eq!(table, expected);
}

#[test]
fn max_width_wrapped_does_nothing_if_str_is_smaller() {
    let data = create_vector::<3, 3>();
    let table = Table::new(&data)
        .with(Style::GITHUB_MARKDOWN)
        .with(Modify::new(Column(1..).not(Row(..1))).with(MaxWidth::wrapping(100)))
        .to_string();

    let expected = concat!(
        "| N | column 0 | column 1 | column 2 |\n",
        "|---+----------+----------+----------|\n",
        "| 0 |   0-0    |   0-1    |   0-2    |\n",
        "| 1 |   1-0    |   1-1    |   1-2    |\n",
        "| 2 |   2-0    |   2-1    |   2-2    |\n",
    );

    assert_eq!(table, expected);
}

#[test]
fn max_width_wrapped_keep_words() {
    let data = vec!["this is a long sentence"];
    let table = Table::new(&data)
        .with(Style::GITHUB_MARKDOWN)
        .with(Modify::new(Full).with(Alignment::left()))
        .with(Modify::new(Full).with(MaxWidth::wrapping(17).keep_words()))
        .to_string();

    let expected = concat!(
        "| &str            |\n",
        "|-----------------|\n",
        "| this is a long  |\n",
        "| sentence        |\n",
    );

    assert_eq!(table, expected);

    let data = vec!["this is a long  sentence"];
    let table = Table::new(&data)
        .with(Style::GITHUB_MARKDOWN)
        .with(Modify::new(Full).with(Alignment::left()))
        .with(Modify::new(Full).with(MaxWidth::wrapping(17).keep_words()))
        .to_string();

    let expected = concat!(
        "| &str             |\n",
        "|------------------|\n",
        "| this is a long   |\n",
        "| sentence         |\n",
    );

    assert_eq!(table, expected);

    let data = vec!["this is a long   sentence"];
    let table = Table::new(&data)
        .with(Style::GITHUB_MARKDOWN)
        .with(Modify::new(Full).with(Alignment::left()))
        .with(Modify::new(Full).with(MaxWidth::wrapping(17).keep_words()))
        .to_string();

    let expected = concat!(
        "| &str              |\n",
        "|-------------------|\n",
        "| this is a long    |\n",
        "| sentence          |\n",
    );

    assert_eq!(table, expected);

    let data = vec!["this is a long    sentence"];
    let table = Table::new(&data)
        .with(Style::GITHUB_MARKDOWN)
        .with(Modify::new(Full).with(Alignment::left()))
        .with(Modify::new(Full).with(MaxWidth::wrapping(17).keep_words()))
        .to_string();

    // 'sentence' doesnt have a space ' sentence' because we use left alignment
    let expected = concat!(
        "| &str              |\n",
        "|-------------------|\n",
        "| this is a long    |\n",
        "| sentence          |\n",
    );

    assert_eq!(table, expected);

    let data = vec!["this"];
    let table = Table::new(&data)
        .with(Style::GITHUB_MARKDOWN)
        .with(Modify::new(Full).with(MaxWidth::wrapping(10).keep_words()))
        .to_string();

    let expected = concat!("| &str |\n", "|------|\n", "| this |\n",);

    assert_eq!(table, expected);
}

#[cfg(feature = "color")]
#[test]
fn max_width_wrapped_keep_words_color() {
    use owo_colors::OwoColorize;

    let data = vec!["this is a long sentence".on_black().green().to_string()];
    let table = Table::new(&data)
        .with(Style::GITHUB_MARKDOWN)
        .with(Modify::new(Full).with(Alignment::left()))
        .with(Modify::new(Full).with(MaxWidth::wrapping(17).keep_words()))
        .to_string();

    let expected = concat!(
        "| String          |\n",
        "|-----------------|\n",
        "| \u{1b}[32m\u{1b}[40mthis is a long \u{1b}[39m\u{1b}[49m |\n",
        "| \u{1b}[32m\u{1b}[40mse\u{1b}[39m\u{1b}[49m\u{1b}[32m\u{1b}[40mntence\u{1b}[39m\u{1b}[49m        |\n",
    );

    assert_eq!(table, expected);

    let data = vec!["this is a long  sentence".on_black().green().to_string()];
    let table = Table::new(&data)
        .with(Style::GITHUB_MARKDOWN)
        .with(Modify::new(Full).with(Alignment::left()))
        .with(Modify::new(Full).with(MaxWidth::wrapping(17).keep_words()))
        .to_string();

    let expected = concat!(
        "| String           |\n",
        "|------------------|\n",
        "| \u{1b}[32m\u{1b}[40mthis is a long  \u{1b}[39m\u{1b}[49m |\n",
        "| \u{1b}[32m\u{1b}[40ms\u{1b}[39m\u{1b}[49m\u{1b}[32m\u{1b}[40mentence\u{1b}[39m\u{1b}[49m         |\n",
    );

    println!("{}", table);

    assert_eq!(table, expected);

    let data = vec!["this is a long   sentence".on_black().green().to_string()];
    let table = Table::new(&data)
        .with(Style::GITHUB_MARKDOWN)
        .with(Modify::new(Full).with(Alignment::left()))
        .with(Modify::new(Full).with(MaxWidth::wrapping(17).keep_words()))
        .to_string();

    let expected = concat!(
        "| String            |\n",
        "|-------------------|\n",
        "| \u{1b}[32m\u{1b}[40mthis is a long   \u{1b}[39m\u{1b}[49m |\n",
        "| \u{1b}[32m\u{1b}[40msentence\u{1b}[39m\u{1b}[49m          |\n",
    );

    assert_eq!(table, expected);

    let data = vec!["this is a long    sentence".on_black().green().to_string()];
    let table = Table::new(&data)
        .with(Style::GITHUB_MARKDOWN)
        .with(Modify::new(Full).with(Alignment::left()))
        .with(Modify::new(Full).with(MaxWidth::wrapping(17).keep_words()))
        .to_string();

    let expected = concat!(
        "| String            |\n",
        "|-------------------|\n",
        "| \u{1b}[32m\u{1b}[40mthis is a long   \u{1b}[39m\u{1b}[49m |\n",
        "| \u{1b}[32m\u{1b}[40m sentence\u{1b}[39m\u{1b}[49m         |\n",
    );

    assert_eq!(table, expected);

    let data = vec!["this".on_black().green().to_string()];
    let table = Table::new(&data)
        .with(Style::GITHUB_MARKDOWN)
        .with(Modify::new(Full).with(MaxWidth::wrapping(10).keep_words()))
        .to_string();

    let expected = concat!(
        "| String |\n",
        "|--------|\n",
        "|  \u{1b}[32m\u{1b}[40mthis\u{1b}[39m\u{1b}[49m  |\n",
    );

    assert_eq!(table, expected);
}

#[test]
fn max_width_wrapped_keep_words_long_word() {
    let data = vec!["this is a long sentencesentencesentence"];
    let table = Table::new(&data)
        .with(Style::GITHUB_MARKDOWN)
        .with(Modify::new(Full).with(Alignment::left()))
        .with(Modify::new(Full).with(MaxWidth::wrapping(17).keep_words()))
        .to_string();

    let expected = concat!(
        "| &str              |\n",
        "|-------------------|\n",
        "| this is a long    |\n",
        "| sentencesentences |\n",
        "| entence           |\n",
    );

    assert_eq!(table, expected);
}

#[cfg(feature = "color")]
#[test]
fn max_width_wrapped_keep_words_long_word_color() {
    use owo_colors::OwoColorize;

    let data = vec!["this is a long sentencesentencesentence"
        .on_black()
        .green()
        .to_string()];
    let table = Table::new(&data)
        .with(Style::GITHUB_MARKDOWN)
        .with(Modify::new(Full).with(Alignment::left()))
        .with(Modify::new(Full).with(MaxWidth::wrapping(17).keep_words()))
        .to_string();

    let expected = concat!(
        "| String            |\n",
        "|-------------------|\n",
        "| \u{1b}[32m\u{1b}[40mthis is a long \u{1b}[39m\u{1b}[49m   |\n",
        "| \u{1b}[32m\u{1b}[40mse\u{1b}[39m\u{1b}[49m\u{1b}[32m\u{1b}[40mntencesentences\u{1b}[39m\u{1b}[49m |\n",
        "| \u{1b}[32m\u{1b}[40mentence\u{1b}[39m\u{1b}[49m           |\n",
    );

    assert_eq!(table, expected);
}

#[cfg(feature = "color")]
#[test]
fn max_width_wrapped_collored() {
    use owo_colors::OwoColorize;

    let data = &[
        "asd".red().to_string(),
        "zxc2".blue().to_string(),
        "asdasd".on_black().green().to_string(),
    ];

    let expected = concat!(
        "| St |\n",
        "| ri |\n",
        "| ng |\n",
        "|----|\n",
        "| \u{1b}[31mas\u{1b}[39m |\n",
        "| \u{1b}[31md\u{1b}[39m  |\n",
        "| \u{1b}[34mzx\u{1b}[39m |\n",
        "| \u{1b}[34mc2\u{1b}[39m |\n",
        "| \u{1b}[32m\u{1b}[40mas\u{1b}[39m\u{1b}[49m |\n",
        "| \u{1b}[32m\u{1b}[40mda\u{1b}[39m\u{1b}[49m |\n",
        "| \u{1b}[32m\u{1b}[40msd\u{1b}[39m\u{1b}[49m |\n",
    );

    let table = Table::new(data)
        .with(Style::github_markdown())
        .with(Modify::new(Full).with(MaxWidth::wrapping(2)))
        .to_string();

    println!("{}", table);

    assert_eq!(expected, table);
}

#[test]
fn dont_change_content_if_width_is_less_then_max_width() {
    let data = create_vector::<3, 3>();
    let table = Table::new(&data)
<<<<<<< HEAD
        .with(Style::GITHUB_MARKDOWN)
        .with(Modify::new(Full).with(MaxWidth::truncating(1000).suffix("...")))
=======
        .with(Style::github_markdown())
        .with(Modify::new(Full).with(MaxWidth::truncating(1000, "...")))
>>>>>>> 9b5499e8
        .to_string();

    let expected = concat!(
        "| N | column 0 | column 1 | column 2 |\n",
        "|---+----------+----------+----------|\n",
        "| 0 |   0-0    |   0-1    |   0-2    |\n",
        "| 1 |   1-0    |   1-1    |   1-2    |\n",
        "| 2 |   2-0    |   2-1    |   2-2    |\n",
    );

    assert_eq!(table, expected);
}

#[test]
fn max_width_with_emoji() {
    let data = &["🤠", "😳🥵🥶😱😨", "🚴🏻‍♀️🚴🏻🚴🏻‍♂️🚵🏻‍♀️🚵🏻🚵🏻‍♂️"];

    let _expected = concat!(
        "|  &st...   |\n",
        "|-----------|\n",
        "|    🤠     |\n",
        "| 😳🥵🥶... |\n",
        "|  🚴🏻\u{200d}...  |\n",
    );

    let table = Table::new(data)
<<<<<<< HEAD
        .with(Style::GITHUB_MARKDOWN)
        .with(Modify::new(Full).with(MaxWidth::truncating(3).suffix("...")))
=======
        .with(Style::github_markdown())
        .with(Modify::new(Full).with(MaxWidth::truncating(3, "...")))
>>>>>>> 9b5499e8
        .to_string();

    assert_eq!(table, _expected);
}

#[cfg(feature = "color")]
#[test]
fn color_chars_are_stripped() {
    use owo_colors::OwoColorize;

    let data = &[
        "asd".red().to_string(),
        "zxc".blue().to_string(),
        "asdasd".on_black().green().to_string(),
    ];

    let expected = concat!(
        "| Str... |\n",
        "|--------|\n",
        "|  \u{1b}[31masd\u{1b}[0m   |\n",
        "|  \u{1b}[34mzxc\u{1b}[0m   |\n",
        "| \u{1b}[32m\u{1b}[40masd\u{1b}[39m\u{1b}[49m... |\n",
    );

    let table = Table::new(data)
<<<<<<< HEAD
        .with(Style::GITHUB_MARKDOWN)
        .with(Modify::new(Full).with(MaxWidth::truncating(3).suffix("...")))
=======
        .with(Style::github_markdown())
        .with(Modify::new(Full).with(MaxWidth::truncating(3, "...")))
>>>>>>> 9b5499e8
        .to_string();

    println!("{}", table);

    assert_eq!(expected, table);
}<|MERGE_RESOLUTION|>--- conflicted
+++ resolved
@@ -7,8 +7,7 @@
 fn max_width() {
     let data = create_vector::<3, 3>();
     let table = Table::new(&data)
-<<<<<<< HEAD
-        .with(Style::GITHUB_MARKDOWN)
+        .with(Style::github_markdown())
         .with(Modify::new(Column(1..).not(Row(..1))).with(MaxWidth::truncating(1)))
         .to_string();
 
@@ -27,12 +26,8 @@
 fn max_width_with_suffix() {
     let data = create_vector::<3, 3>();
     let table = Table::new(&data)
-        .with(Style::GITHUB_MARKDOWN)
+        .with(Style::github_markdown())
         .with(Modify::new(Column(1..).not(Row(..1))).with(MaxWidth::truncating(2).suffix("...")))
-=======
-        .with(Style::github_markdown())
-        .with(Modify::new(Column(1..).not(Row(..1))).with(MaxWidth::truncating(2, "...")))
->>>>>>> 9b5499e8
         .to_string();
 
     let expected = concat!(
@@ -50,7 +45,7 @@
 fn max_width_doesnt_icrease_width_if_it_is_smaller() {
     let data = create_vector::<3, 3>();
     let table = Table::new(&data)
-        .with(Style::GITHUB_MARKDOWN)
+        .with(Style::github_markdown())
         .with(Modify::new(Column(1..).not(Row(..1))).with(MaxWidth::truncating(50)))
         .to_string();
 
@@ -91,7 +86,7 @@
 fn max_width_wrapped_does_nothing_if_str_is_smaller() {
     let data = create_vector::<3, 3>();
     let table = Table::new(&data)
-        .with(Style::GITHUB_MARKDOWN)
+        .with(Style::github_markdown())
         .with(Modify::new(Column(1..).not(Row(..1))).with(MaxWidth::wrapping(100)))
         .to_string();
 
@@ -110,7 +105,7 @@
 fn max_width_wrapped_keep_words() {
     let data = vec!["this is a long sentence"];
     let table = Table::new(&data)
-        .with(Style::GITHUB_MARKDOWN)
+        .with(Style::github_markdown())
         .with(Modify::new(Full).with(Alignment::left()))
         .with(Modify::new(Full).with(MaxWidth::wrapping(17).keep_words()))
         .to_string();
@@ -126,7 +121,7 @@
 
     let data = vec!["this is a long  sentence"];
     let table = Table::new(&data)
-        .with(Style::GITHUB_MARKDOWN)
+        .with(Style::github_markdown())
         .with(Modify::new(Full).with(Alignment::left()))
         .with(Modify::new(Full).with(MaxWidth::wrapping(17).keep_words()))
         .to_string();
@@ -142,7 +137,7 @@
 
     let data = vec!["this is a long   sentence"];
     let table = Table::new(&data)
-        .with(Style::GITHUB_MARKDOWN)
+        .with(Style::github_markdown())
         .with(Modify::new(Full).with(Alignment::left()))
         .with(Modify::new(Full).with(MaxWidth::wrapping(17).keep_words()))
         .to_string();
@@ -158,7 +153,7 @@
 
     let data = vec!["this is a long    sentence"];
     let table = Table::new(&data)
-        .with(Style::GITHUB_MARKDOWN)
+        .with(Style::github_markdown())
         .with(Modify::new(Full).with(Alignment::left()))
         .with(Modify::new(Full).with(MaxWidth::wrapping(17).keep_words()))
         .to_string();
@@ -175,7 +170,7 @@
 
     let data = vec!["this"];
     let table = Table::new(&data)
-        .with(Style::GITHUB_MARKDOWN)
+        .with(Style::github_markdown())
         .with(Modify::new(Full).with(MaxWidth::wrapping(10).keep_words()))
         .to_string();
 
@@ -274,7 +269,7 @@
 fn max_width_wrapped_keep_words_long_word() {
     let data = vec!["this is a long sentencesentencesentence"];
     let table = Table::new(&data)
-        .with(Style::GITHUB_MARKDOWN)
+        .with(Style::github_markdown())
         .with(Modify::new(Full).with(Alignment::left()))
         .with(Modify::new(Full).with(MaxWidth::wrapping(17).keep_words()))
         .to_string();
@@ -355,13 +350,8 @@
 fn dont_change_content_if_width_is_less_then_max_width() {
     let data = create_vector::<3, 3>();
     let table = Table::new(&data)
-<<<<<<< HEAD
-        .with(Style::GITHUB_MARKDOWN)
+        .with(Style::github_markdown())
         .with(Modify::new(Full).with(MaxWidth::truncating(1000).suffix("...")))
-=======
-        .with(Style::github_markdown())
-        .with(Modify::new(Full).with(MaxWidth::truncating(1000, "...")))
->>>>>>> 9b5499e8
         .to_string();
 
     let expected = concat!(
@@ -388,13 +378,8 @@
     );
 
     let table = Table::new(data)
-<<<<<<< HEAD
-        .with(Style::GITHUB_MARKDOWN)
+        .with(Style::github_markdown())
         .with(Modify::new(Full).with(MaxWidth::truncating(3).suffix("...")))
-=======
-        .with(Style::github_markdown())
-        .with(Modify::new(Full).with(MaxWidth::truncating(3, "...")))
->>>>>>> 9b5499e8
         .to_string();
 
     assert_eq!(table, _expected);
@@ -420,13 +405,8 @@
     );
 
     let table = Table::new(data)
-<<<<<<< HEAD
         .with(Style::GITHUB_MARKDOWN)
         .with(Modify::new(Full).with(MaxWidth::truncating(3).suffix("...")))
-=======
-        .with(Style::github_markdown())
-        .with(Modify::new(Full).with(MaxWidth::truncating(3, "...")))
->>>>>>> 9b5499e8
         .to_string();
 
     println!("{}", table);
