--- conflicted
+++ resolved
@@ -15,13 +15,8 @@
 /// ];
 ///
 /// let table = Table::new(&data)
-<<<<<<< HEAD
-///     .with(Style::GITHUB_MARKDOWN)
+///     .with(Style::github_markdown())
 ///     .with(Modify::new(Full).with(MaxWidth::truncating(5).suffix("...")));
-=======
-///     .with(Style::github_markdown())
-///     .with(Modify::new(Full).with(MaxWidth::truncating(5, "...")));
->>>>>>> 9b5499e8
 /// ```
 ///
 /// While working with colors you must setup `colors` feature.
